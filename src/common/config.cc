// -*- mode:C++; tab-width:8; c-basic-offset:2; indent-tabs-mode:t -*-
// vim: ts=8 sw=2 smarttab
/*
 * Ceph - scalable distributed file system
 *
 * Copyright (C) 2004-2006 Sage Weil <sage@newdream.net>
 *
 * This is free software; you can redistribute it and/or
 * modify it under the terms of the GNU Lesser General Public
 * License version 2.1, as published by the Free Software
 * Foundation.  See file COPYING.
 *
 */

#include "auth/Auth.h"
#include "common/ConfUtils.h"
#include "common/ceph_argparse.h"
#include "common/common_init.h"
#include "common/config.h"
#include "common/static_assert.h"
#include "common/strtol.h"
#include "common/version.h"
#include "include/str_list.h"
#include "include/types.h"
#include "include/stringify.h"
#include "msg/msg_types.h"
#include "osd/osd_types.h"
#include "common/errno.h"

#include "include/assert.h"

#include <errno.h>
#include <sstream>
#include <stdlib.h>
#include <string.h>
#include <sys/stat.h>
#include <sys/types.h>

/* Don't use standard Ceph logging in this file.
 * We can't use logging until it's initialized, and a lot of the necessary
 * initialization happens here.
 */
#undef dout
#undef ldout
#undef pdout
#undef derr
#undef lderr
#undef generic_dout
#undef dendl

using std::map;
using std::list;
using std::multimap;
using std::ostringstream;
using std::pair;
using std::set;
using std::string;

const char *CEPH_CONF_FILE_DEFAULT = "$data_dir/config, /etc/ceph/$cluster.conf, ~/.ceph/$cluster.conf, $cluster.conf";

#define _STR(x) #x
#define STRINGIFY(x) _STR(x)


void *config_option::conf_ptr(md_config_t *conf) const
{
  void *v = (void*)(((char*)conf) + md_conf_off);
  return v;
}

const void *config_option::conf_ptr(const md_config_t *conf) const
{
  const void *v = (const void*)(((const char*)conf) + md_conf_off);
  return v;
}

struct config_option config_optionsp[] = {
#define OPTION(name, type, def_val) \
       { STRINGIFY(name), type, offsetof(struct md_config_t, name) },
#define SUBSYS(name, log, gather)
#define DEFAULT_SUBSYS(log, gather)
#include "common/config_opts.h"
#undef OPTION
#undef SUBSYS
#undef DEFAULT_SUBSYS
};

const int NUM_CONFIG_OPTIONS = sizeof(config_optionsp) / sizeof(config_option);

int ceph_resolve_file_search(const std::string& filename_list,
			     std::string& result)
{
  list<string> ls;
  get_str_list(filename_list, ls);

  int ret = -ENOENT;
  list<string>::iterator iter;
  for (iter = ls.begin(); iter != ls.end(); ++iter) {
    int fd = ::open(iter->c_str(), O_RDONLY);
    if (fd < 0) {
      ret = -errno;
      continue;
    }
    close(fd);
    result = *iter;
    return 0;
  }

  return ret;
}

md_config_t::md_config_t()
  : cluster(""),

#define OPTION_OPT_INT(name, def_val) name(def_val),
#define OPTION_OPT_LONGLONG(name, def_val) name((1LL) * def_val),
#define OPTION_OPT_STR(name, def_val) name(def_val),
#define OPTION_OPT_DOUBLE(name, def_val) name(def_val),
#define OPTION_OPT_FLOAT(name, def_val) name(def_val),
#define OPTION_OPT_BOOL(name, def_val) name(def_val),
#define OPTION_OPT_ADDR(name, def_val) name(def_val),
#define OPTION_OPT_U32(name, def_val) name(def_val),
#define OPTION_OPT_U64(name, def_val) name(((uint64_t)1) * def_val),
#define OPTION_OPT_UUID(name, def_val) name(def_val),
#define OPTION(name, type, def_val) OPTION_##type(name, def_val)
#define SUBSYS(name, log, gather)
#define DEFAULT_SUBSYS(log, gather)
#include "common/config_opts.h"
#undef OPTION_OPT_INT
#undef OPTION_OPT_LONGLONG
#undef OPTION_OPT_STR
#undef OPTION_OPT_DOUBLE
#undef OPTION_OPT_FLOAT
#undef OPTION_OPT_BOOL
#undef OPTION_OPT_ADDR
#undef OPTION_OPT_U32
#undef OPTION_OPT_U64
#undef OPTION_OPT_UUID
#undef OPTION
#undef SUBSYS
#undef DEFAULT_SUBSYS
  lock("md_config_t", true, false)
{
  init_subsys();
}

void md_config_t::init_subsys()
{
#define SUBSYS(name, log, gather) \
  subsys.add(ceph_subsys_##name, STRINGIFY(name), log, gather);
#define DEFAULT_SUBSYS(log, gather) \
  subsys.add(ceph_subsys_, "none", log, gather);
#define OPTION(a, b, c)
#include "common/config_opts.h"
#undef OPTION
#undef SUBSYS
#undef DEFAULT_SUBSYS
}

md_config_t::~md_config_t()
{
}

void md_config_t::add_observer(md_config_obs_t* observer_)
{
  Mutex::Locker l(lock);
  const char **keys = observer_->get_tracked_conf_keys();
  for (const char ** k = keys; *k; ++k) {
    obs_map_t::value_type val(*k, observer_);
    observers.insert(val);
  }
}

void md_config_t::remove_observer(md_config_obs_t* observer_)
{
  Mutex::Locker l(lock);
  bool found_obs = false;
  for (obs_map_t::iterator o = observers.begin(); o != observers.end(); ) {
    if (o->second == observer_) {
      observers.erase(o++);
      found_obs = true;
    }
    else {
      ++o;
    }
  }
  assert(found_obs);
}

int md_config_t::parse_config_files(const char *conf_files,
				    std::ostream *warnings,
				    int flags)
{
  Mutex::Locker l(lock);

  if (internal_safe_to_start_threads)
    return -ENOSYS;

  if (!cluster.size() && !conf_files) {
    /*
     * set the cluster name to 'ceph' when neither cluster name nor
     * configuration file are specified.
     */
    cluster = "ceph";
  }

  if (!conf_files) {
    const char *c = getenv("CEPH_CONF");
    if (c) {
      conf_files = c;
    }
    else {
      if (flags & CINIT_FLAG_NO_DEFAULT_CONFIG_FILE)
	return 0;
      conf_files = CEPH_CONF_FILE_DEFAULT;
    }
  }

  std::list<std::string> cfl;
  get_str_list(conf_files, cfl);
<<<<<<< HEAD
  auto p = cfl.begin();
  while (p != cfl.end()) {
    // expand $data_dir?
    string &s = *p;
    if (s.find("$data_dir") != string::npos) {
      if (data_dir_option.length()) {
	list<config_option*> stack;
	expand_meta(s, NULL, stack, warnings);
	p++;
      } else {
	cfl.erase(p++);  // ignore this item
      }
    } else {
      ++p;
    }
  }
  return parse_config_files_impl(cfl, parse_errors, warnings);
=======
  return parse_config_files_impl(cfl, warnings);
>>>>>>> 50653cf8
}

int md_config_t::parse_config_files_impl(const std::list<std::string> &conf_files,
					 std::ostream *warnings)
{
  assert(lock.is_locked());

  // open new conf
  list<string>::const_iterator c;
  for (c = conf_files.begin(); c != conf_files.end(); ++c) {
    cf.clear();
    string fn = *c;
    expand_meta(fn, warnings);
    int ret = cf.parse_file(fn.c_str(), &parse_errors, warnings);
    if (ret == 0)
      break;
    else if (ret != -ENOENT)
      return ret;
  }
  if (c == conf_files.end())
    return -EINVAL;

  if (cluster.size() == 0) {
    /*
     * If cluster name is not set yet, use the prefix of the
     * basename of configuration file as cluster name.
     */
    const char *fn = c->c_str();
    std::string name(basename(fn));
    int pos = name.find(".conf");
    if (pos < 0) {
      /*
       * If the configuration file does not follow $cluster.conf
       * convention, we do the last try and assign the cluster to
       * 'ceph'.
       */
      cluster = "ceph";
    } else {
      cluster = name.substr(0, pos);      
    }
  }

  std::vector <std::string> my_sections;
  _get_my_sections(my_sections);
  for (int i = 0; i < NUM_CONFIG_OPTIONS; i++) {
    config_option *opt = &config_optionsp[i];
    std::string val;
    int ret = _get_val_from_conf_file(my_sections, opt->name, val, false);
    if (ret == 0) {
      set_val_impl(val.c_str(), opt);
    }
  }
  
  // subsystems?
  for (int o = 0; o < subsys.get_num(); o++) {
    std::string as_option("debug_");
    as_option += subsys.get_name(o);
    std::string val;
    int ret = _get_val_from_conf_file(my_sections, as_option.c_str(), val, false);
    if (ret == 0) {
      int log, gather;
      int r = sscanf(val.c_str(), "%d/%d", &log, &gather);
      if (r >= 1) {
	if (r < 2)
	  gather = log;
	//	cout << "config subsys " << subsys.get_name(o) << " log " << log << " gather " << gather << std::endl;
	subsys.set_log_level(o, log);
	subsys.set_gather_level(o, gather);
      }
    }	
  }

  // Warn about section names that look like old-style section names
  std::deque < std::string > old_style_section_names;
  for (ConfFile::const_section_iter_t s = cf.sections_begin();
       s != cf.sections_end(); ++s) {
    const string &str(s->first);
    if (((str.find("mds") == 0) || (str.find("mon") == 0) ||
	 (str.find("osd") == 0)) && (str.size() > 3) && (str[3] != '.')) {
      old_style_section_names.push_back(str);
    }
  }
  if (!old_style_section_names.empty()) {
    ostringstream oss;
    cerr << "ERROR! old-style section name(s) found: ";
    string sep;
    for (std::deque < std::string >::const_iterator os = old_style_section_names.begin();
	 os != old_style_section_names.end(); ++os) {
      cerr << sep << *os;
      sep = ", ";
    }
    cerr << ". Please use the new style section names that include a period.";
  }
  return 0;
}

void md_config_t::parse_env()
{
  Mutex::Locker l(lock);
  if (internal_safe_to_start_threads)
    return;
  if (getenv("CEPH_KEYRING")) {
    set_val_or_die("keyring", getenv("CEPH_KEYRING"));
  }
}

void md_config_t::show_config(std::ostream& out)
{
  Mutex::Locker l(lock);
  _show_config(&out, NULL);
}

void md_config_t::show_config(Formatter *f)
{
  Mutex::Locker l(lock);
  _show_config(NULL, f);
}

void md_config_t::_show_config(std::ostream *out, Formatter *f)
{
  if (out) {
    *out << "name = " << name << std::endl;
    *out << "cluster = " << cluster << std::endl;
  }
  if (f) {
    f->dump_string("name", stringify(name));
    f->dump_string("cluster", cluster);
  }
  for (int o = 0; o < subsys.get_num(); o++) {
    if (out)
      *out << "debug_" << subsys.get_name(o)
	   << " = " << subsys.get_log_level(o)
	   << "/" << subsys.get_gather_level(o) << std::endl;
    if (f) {
      ostringstream ss;
      std::string debug_name = "debug_";
      debug_name += subsys.get_name(o);
      ss << subsys.get_log_level(o)
	 << "/" << subsys.get_gather_level(o);
      f->dump_string(debug_name.c_str(), ss.str());
    }
  }
  for (int i = 0; i < NUM_CONFIG_OPTIONS; i++) {
    config_option *opt = config_optionsp + i;
    char *buf;
    _get_val(opt->name, &buf, -1);
    if (out)
      *out << opt->name << " = " << buf << std::endl;
    if (f)
      f->dump_string(opt->name, buf);
    free(buf);
  }
}

int md_config_t::parse_argv(std::vector<const char*>& args)
{
  Mutex::Locker l(lock);
  if (internal_safe_to_start_threads) {
    return -ENOSYS;
  }

  bool show_config = false;
  bool show_config_value = false;
  string show_config_value_arg;

  // In this function, don't change any parts of the configuration directly.
  // Instead, use set_val to set them. This will allow us to send the proper
  // observer notifications later.
  std::string val;
  for (std::vector<const char*>::iterator i = args.begin(); i != args.end(); ) {
    if (strcmp(*i, "--") == 0) {
      /* Normally we would use ceph_argparse_double_dash. However, in this
       * function we *don't* want to remove the double dash, because later
       * argument parses will still need to see it. */
      break;
    }
    else if (ceph_argparse_flag(args, i, "--show_conf", (char*)NULL)) {
      cerr << cf << std::endl;
      _exit(0);
    }
    else if (ceph_argparse_flag(args, i, "--show_config", (char*)NULL)) {
      show_config = true;
    }
    else if (ceph_argparse_witharg(args, i, &val, "--show_config_value", (char*)NULL)) {
      show_config_value = true;
      show_config_value_arg = val;
    }
    else if (ceph_argparse_flag(args, i, "--foreground", "-f", (char*)NULL)) {
      set_val_or_die("daemonize", "false");
    }
    else if (ceph_argparse_flag(args, i, "-d", (char*)NULL)) {
      set_val_or_die("daemonize", "false");
      set_val_or_die("log_file", "");
      set_val_or_die("log_to_stderr", "true");
      set_val_or_die("err_to_stderr", "true");
      set_val_or_die("log_to_syslog", "false");
    }
    // Some stuff that we wanted to give universal single-character options for
    // Careful: you can burn through the alphabet pretty quickly by adding
    // to this list.
    else if (ceph_argparse_witharg(args, i, &val, "--monmap", "-M", (char*)NULL)) {
      set_val_or_die("monmap", val.c_str());
    }
    else if (ceph_argparse_witharg(args, i, &val, "--mon_host", "-m", (char*)NULL)) {
      set_val_or_die("mon_host", val.c_str());
    }
    else if (ceph_argparse_witharg(args, i, &val, "--bind", (char*)NULL)) {
      set_val_or_die("public_addr", val.c_str());
    }
    else if (ceph_argparse_witharg(args, i, &val, "--keyfile", "-K", (char*)NULL)) {
      set_val_or_die("keyfile", val.c_str());
    }
    else if (ceph_argparse_witharg(args, i, &val, "--keyring", "-k", (char*)NULL)) {
      set_val_or_die("keyring", val.c_str());
    }
    else if (ceph_argparse_witharg(args, i, &val, "--client_mountpoint", "-r", (char*)NULL)) {
      set_val_or_die("client_mountpoint", val.c_str());
    }
    else {
      parse_option(args, i, NULL);
    }
  }

  if (show_config) {
    expand_all_meta();
    _show_config(&cout, NULL);
    _exit(0);
  }

  if (show_config_value) {
    char *buf = 0;
    int r = _get_val(show_config_value_arg.c_str(), &buf, -1);
    if (r < 0) {
      if (r == -ENOENT)
	std::cerr << "failed to get config option '" <<
	  show_config_value_arg << "': option not found" << std::endl;
      else
	std::cerr << "failed to get config option '" <<
	  show_config_value_arg << "': " << cpp_strerror(r) << std::endl;
      _exit(1);
    }
    string s = buf;
    expand_meta(s, &std::cerr);
    std::cout << s << std::endl;
    _exit(0);
  }

  return 0;
}

int md_config_t::parse_option(std::vector<const char*>& args,
			       std::vector<const char*>::iterator& i,
			       ostream *oss)
{
  int ret = 0;
  int o;
  std::string val;

  // subsystems?
  for (o = 0; o < subsys.get_num(); o++) {
    std::string as_option("--");
    as_option += "debug_";
    as_option += subsys.get_name(o);
    if (ceph_argparse_witharg(args, i, &val,
			      as_option.c_str(), (char*)NULL)) {
      int log, gather;
      int r = sscanf(val.c_str(), "%d/%d", &log, &gather);
      if (r >= 1) {
	if (r < 2)
	  gather = log;
	//	  cout << "subsys " << subsys.get_name(o) << " log " << log << " gather " << gather << std::endl;
	subsys.set_log_level(o, log);
	subsys.set_gather_level(o, gather);
	if (oss)
	  *oss << "debug_" << subsys.get_name(o) << "=" << log << "/" << gather << " ";
      }
      break;
    }	
  }
  if (o < subsys.get_num()) {
    return ret;
  }

  for (o = 0; o < NUM_CONFIG_OPTIONS; ++o) {
    ostringstream err;
    const config_option *opt = config_optionsp + o;
    std::string as_option("--");
    as_option += opt->name;
    if (opt->type == OPT_BOOL) {
      int res;
      if (ceph_argparse_binary_flag(args, i, &res, oss, as_option.c_str(),
				    (char*)NULL)) {
	if (res == 0)
	  set_val_impl("false", opt);
	else if (res == 1)
	  set_val_impl("true", opt);
	else
	  ret = res;
	break;
      } else {
	std::string no("--no-");
	no += opt->name;
	if (ceph_argparse_flag(args, i, no.c_str(), (char*)NULL)) {
	  set_val_impl("false", opt);
	  break;
	}
      }
    }
    else if (ceph_argparse_witharg(args, i, &val, err,
				   as_option.c_str(), (char*)NULL)) {
      if (!err.str().empty()) {
	*oss << err.str();
	ret = -EINVAL;
	break;
      }
      if (oss && (
		  ((opt->type == OPT_STR) || (opt->type == OPT_ADDR) ||
		   (opt->type == OPT_UUID)) &&
		  (observers.find(opt->name) == observers.end()))) {
	*oss << "You cannot change " << opt->name << " using injectargs.\n";
	ret = -ENOSYS;
	break;
      }
      int res = set_val_impl(val.c_str(), opt);
      if (res) {
	if (oss) {
	  *oss << "Parse error setting " << opt->name << " to '"
	       << val << "' using injectargs.\n";
	  ret = res;
	  break;
	} else {
	  cerr << "parse error setting '" << opt->name << "' to '"
	       << val << "'\n" << std::endl;
	}
      }
      break;
    }
  }
  if (o == NUM_CONFIG_OPTIONS) {
    // ignore
    ++i;
  }
  return ret;
}

int md_config_t::parse_injectargs(std::vector<const char*>& args,
				  std::ostream *oss)
{
  assert(lock.is_locked());
  int ret = 0;
  for (std::vector<const char*>::iterator i = args.begin(); i != args.end(); ) {
    int r = parse_option(args, i, oss);
    if (r < 0)
      ret = r;
  }
  return ret;
}

void md_config_t::apply_changes(std::ostream *oss)
{
  Mutex::Locker l(lock);
  /*
   * apply changes until the cluster name is assigned
   */
  if (cluster.size())
    _apply_changes(oss);
}

bool md_config_t::_internal_field(const string& s)
{
  if (s == "internal_safe_to_start_threads")
    return true;
  return false;
}

void md_config_t::_apply_changes(std::ostream *oss)
{
  /* Maps observers to the configuration options that they care about which
   * have changed. */
  typedef std::map < md_config_obs_t*, std::set <std::string> > rev_obs_map_t;

  expand_all_meta();

  // create the reverse observer mapping, mapping observers to the set of
  // changed keys that they'll get.
  rev_obs_map_t robs;
  std::set <std::string> empty_set;
  char buf[128];
  char *bufptr = (char*)buf;
  for (changed_set_t::const_iterator c = changed.begin();
       c != changed.end(); ++c) {
    const std::string &key(*c);
    pair < obs_map_t::iterator, obs_map_t::iterator >
      range(observers.equal_range(key));
    if ((oss) &&
	(!_get_val(key.c_str(), &bufptr, sizeof(buf))) &&
	!_internal_field(key)) {
      (*oss) << key << " = '" << buf << "' ";
      if (range.first == range.second) {
	(*oss) << "(unchangeable) ";
      }
    }
    for (obs_map_t::iterator r = range.first; r != range.second; ++r) {
      rev_obs_map_t::value_type robs_val(r->second, empty_set);
      pair < rev_obs_map_t::iterator, bool > robs_ret(robs.insert(robs_val));
      std::set <std::string> &keys(robs_ret.first->second);
      keys.insert(key);
    }
  }

  // Make any pending observer callbacks
  for (rev_obs_map_t::const_iterator r = robs.begin(); r != robs.end(); ++r) {
    md_config_obs_t *obs = r->first;
    obs->handle_conf_change(this, r->second);
  }

  changed.clear();
}

void md_config_t::call_all_observers()
{
  std::map<md_config_obs_t*,std::set<std::string> > obs;
  {
    Mutex::Locker l(lock);

    expand_all_meta();

    for (obs_map_t::iterator r = observers.begin(); r != observers.end(); ++r) {
      obs[r->second].insert(r->first);
    }
  }
  for (std::map<md_config_obs_t*,std::set<std::string> >::iterator p = obs.begin();
       p != obs.end();
       ++p) {
    p->first->handle_conf_change(this, p->second);
  }
}

int md_config_t::injectargs(const std::string& s, std::ostream *oss)
{
  int ret;
  Mutex::Locker l(lock);
  char b[s.length()+1];
  strcpy(b, s.c_str());
  std::vector<const char*> nargs;
  char *p = b;
  while (*p) {
    nargs.push_back(p);
    while (*p && *p != ' ') p++;
    if (!*p)
      break;
    *p++ = 0;
    while (*p && *p == ' ') p++;
  }
  ret = parse_injectargs(nargs, oss);
  if (!nargs.empty()) {
    *oss << " failed to parse arguments: ";
    std::string prefix;
    for (std::vector<const char*>::const_iterator i = nargs.begin();
	 i != nargs.end(); ++i) {
      *oss << prefix << *i;
      prefix = ",";
    }
    *oss << "\n";
    ret = -EINVAL;
  }
  _apply_changes(oss);
  return ret;
}

void md_config_t::set_val_or_die(const char *key, const char *val)
{
  int ret = set_val(key, val);
  assert(ret == 0);
}

int md_config_t::set_val(const char *key, const char *val, bool meta, bool safe)
{
  Mutex::Locker l(lock);
  if (!key)
    return -EINVAL;
  if (!val)
    return -EINVAL;

  std::string v(val);
  if (meta)
    expand_meta(v, &std::cerr);

  string k(ConfFile::normalize_key_name(key));

  // subsystems?
  if (strncmp(k.c_str(), "debug_", 6) == 0) {
    for (int o = 0; o < subsys.get_num(); o++) {
      std::string as_option = "debug_" + subsys.get_name(o);
      if (k == as_option) {
	int log, gather;
	int r = sscanf(v.c_str(), "%d/%d", &log, &gather);
	if (r >= 1) {
	  if (r < 2)
	    gather = log;
	  //	  cout << "subsys " << subsys.get_name(o) << " log " << log << " gather " << gather << std::endl;
	  subsys.set_log_level(o, log);
	  subsys.set_gather_level(o, gather);
	  return 0;
	}
	return -EINVAL;
      }
    }	
  }

  for (int i = 0; i < NUM_CONFIG_OPTIONS; ++i) {
    config_option *opt = &config_optionsp[i];
    if (strcmp(opt->name, k.c_str()) == 0) {
      if (safe && internal_safe_to_start_threads) {
	// If threads have been started...
	if ((opt->type == OPT_STR) || (opt->type == OPT_ADDR) ||
	    (opt->type == OPT_UUID)) {
	  // And this is NOT an integer valued variable....
	  if (observers.find(opt->name) == observers.end()) {
	    // And there is no observer to safely change it...
	    // You lose.
	    return -ENOSYS;
	  }
	}
      }
      return set_val_impl(v.c_str(), opt);
    }
  }

  // couldn't find a configuration option with key 'key'
  return -ENOENT;
}


int md_config_t::get_val(const char *key, char **buf, int len) const
{
  Mutex::Locker l(lock);
  return _get_val(key, buf,len);
}

int md_config_t::_get_val(const char *key, char **buf, int len) const
{
  assert(lock.is_locked());

  if (!key)
    return -EINVAL;

  // In key names, leading and trailing whitespace are not significant.
  string k(ConfFile::normalize_key_name(key));

  for (int i = 0; i < NUM_CONFIG_OPTIONS; ++i) {
    const config_option *opt = &config_optionsp[i];
    if (strcmp(opt->name, k.c_str()))
      continue;

    ostringstream oss;
    switch (opt->type) {
      case OPT_INT:
        oss << *(int*)opt->conf_ptr(this);
        break;
      case OPT_LONGLONG:
        oss << *(long long*)opt->conf_ptr(this);
        break;
      case OPT_STR:
	oss << *((std::string*)opt->conf_ptr(this));
	break;
      case OPT_FLOAT:
        oss << *(float*)opt->conf_ptr(this);
        break;
      case OPT_DOUBLE:
        oss << *(double*)opt->conf_ptr(this);
        break;
      case OPT_BOOL: {
	  bool b = *(bool*)opt->conf_ptr(this);
	  oss << (b ? "true" : "false");
	}
        break;
      case OPT_U32:
        oss << *(uint32_t*)opt->conf_ptr(this);
        break;
      case OPT_U64:
        oss << *(uint64_t*)opt->conf_ptr(this);
        break;
      case OPT_ADDR:
        oss << *(entity_addr_t*)opt->conf_ptr(this);
        break;
      case OPT_UUID:
	oss << *(uuid_d*)opt->conf_ptr(this);
        break;
    }
    string str(oss.str());
    int l = strlen(str.c_str()) + 1;
    if (len == -1) {
      *buf = (char*)malloc(l);
      if (!*buf)
        return -ENOMEM;
      strcpy(*buf, str.c_str());
      return 0;
    }
    snprintf(*buf, len, "%s", str.c_str());
    return (l > len) ? -ENAMETOOLONG : 0;
  }

  // subsys?
  for (int o = 0; o < subsys.get_num(); o++) {
    std::string as_option = "debug_" + subsys.get_name(o);
    if (k == as_option) {
      if (len == -1) {
	*buf = (char*)malloc(20);
	len = 20;
      }
      int l = snprintf(*buf, len, "%d/%d", subsys.get_log_level(o), subsys.get_gather_level(o));
      return (l == len) ? -ENAMETOOLONG : 0;
    }
  }

  // couldn't find a configuration option with key 'k'
  return -ENOENT;
}

void md_config_t::get_all_keys(std::vector<std::string> *keys) const {
  const std::string negative_flag_prefix("no_");

  keys->clear();
  keys->reserve(NUM_CONFIG_OPTIONS);
  for (size_t i = 0; i < NUM_CONFIG_OPTIONS; ++i) {
    keys->push_back(config_optionsp[i].name);
    if (config_optionsp[i].type == OPT_BOOL) {
      keys->push_back(negative_flag_prefix + config_optionsp[i].name);
    }
  }
  for (int i = 0; i < subsys.get_num(); ++i) {
    keys->push_back("debug_" + subsys.get_name(i));
  }
}

/* The order of the sections here is important.  The first section in the
 * vector is the "highest priority" section; if we find it there, we'll stop
 * looking. The lowest priority section is the one we look in only if all
 * others had nothing.  This should always be the global section.
 */
void md_config_t::get_my_sections(std::vector <std::string> &sections) const
{
  Mutex::Locker l(lock);
  _get_my_sections(sections);
}

void md_config_t::_get_my_sections(std::vector <std::string> &sections) const
{
  assert(lock.is_locked());
  sections.push_back(name.to_str());

  sections.push_back(name.get_type_name());

  sections.push_back("global");
}

// Return a list of all sections
int md_config_t::get_all_sections(std::vector <std::string> &sections) const
{
  Mutex::Locker l(lock);
  for (ConfFile::const_section_iter_t s = cf.sections_begin();
       s != cf.sections_end(); ++s) {
    sections.push_back(s->first);
  }
  return 0;
}

int md_config_t::get_val_from_conf_file(const std::vector <std::string> &sections,
		    const char *key, std::string &out, bool emeta) const
{
  Mutex::Locker l(lock);
  return _get_val_from_conf_file(sections, key, out, emeta);
}

int md_config_t::_get_val_from_conf_file(const std::vector <std::string> &sections,
					 const char *key, std::string &out, bool emeta) const
{
  assert(lock.is_locked());
  std::vector <std::string>::const_iterator s = sections.begin();
  std::vector <std::string>::const_iterator s_end = sections.end();
  for (; s != s_end; ++s) {
    int ret = cf.read(s->c_str(), key, out);
    if (ret == 0) {
      if (emeta)
	expand_meta(out, &std::cerr);
      return 0;
    }
    else if (ret != -ENOENT)
      return ret;
  }
  return -ENOENT;
}

int md_config_t::set_val_impl(const char *val, const config_option *opt)
{
  assert(lock.is_locked());
  int ret = set_val_raw(val, opt);
  if (ret)
    return ret;
  changed.insert(opt->name);
  return 0;
}

int md_config_t::set_val_raw(const char *val, const config_option *opt)
{
  assert(lock.is_locked());
  switch (opt->type) {
    case OPT_INT: {
      std::string err;
      int f = strict_si_cast<int>(val, &err);
      if (!err.empty())
	return -EINVAL;
      *(int*)opt->conf_ptr(this) = f;
      return 0;
    }
    case OPT_LONGLONG: {
      std::string err;
      long long f = strict_si_cast<long long>(val, &err);
      if (!err.empty())
	return -EINVAL;
      *(long long*)opt->conf_ptr(this) = f;
      return 0;
    }
    case OPT_STR:
      *(std::string*)opt->conf_ptr(this) = val ? val : "";
      return 0;
    case OPT_FLOAT: {
      std::string err;
      float f = strict_strtof(val, &err);
      if (!err.empty())
	return -EINVAL;
      *(float*)opt->conf_ptr(this) = f;
      return 0;
    }
    case OPT_DOUBLE: {
      std::string err;
      double f = strict_strtod(val, &err);
      if (!err.empty())
	return -EINVAL;
      *(double*)opt->conf_ptr(this) = f;
      return 0;
    }
    case OPT_BOOL:
      if (strcasecmp(val, "false") == 0)
	*(bool*)opt->conf_ptr(this) = false;
      else if (strcasecmp(val, "true") == 0)
	*(bool*)opt->conf_ptr(this) = true;
      else {
	std::string err;
	int b = strict_strtol(val, 10, &err);
	if (!err.empty())
	  return -EINVAL;
	*(bool*)opt->conf_ptr(this) = !!b;
      }
      return 0;
    case OPT_U32: {
      std::string err;
      int f = strict_si_cast<int>(val, &err);
      if (!err.empty())
	return -EINVAL;
      *(uint32_t*)opt->conf_ptr(this) = f;
      return 0;
    }
    case OPT_U64: {
      std::string err;
      uint64_t f = strict_si_cast<uint64_t>(val, &err);
      if (!err.empty())
	return -EINVAL;
      *(uint64_t*)opt->conf_ptr(this) = f;
      return 0;
    }
    case OPT_ADDR: {
      entity_addr_t *addr = (entity_addr_t*)opt->conf_ptr(this);
      if (!addr->parse(val)) {
	return -EINVAL;
      }
      return 0;
    }
    case OPT_UUID: {
      uuid_d *u = (uuid_d*)opt->conf_ptr(this);
      if (!u->parse(val))
	return -EINVAL;
      return 0;
    }
  }
  return -ENOSYS;
}

static const char *CONF_METAVARIABLES[] = {
  "data_dir", // put this first: it may contain some of the others
  "cluster", "type", "name", "host", "num", "id", "pid", "cctid"
};
static const int NUM_CONF_METAVARIABLES =
      (sizeof(CONF_METAVARIABLES) / sizeof(CONF_METAVARIABLES[0]));

void md_config_t::expand_all_meta()
{
  // Expand all metavariables
  ostringstream oss;
  for (int i = 0; i < NUM_CONFIG_OPTIONS; i++) {
    config_option *opt = config_optionsp + i;
    if (opt->type == OPT_STR) {
      std::string *str = (std::string *)opt->conf_ptr(this);
      list<config_option *> stack;
      expand_meta(*str, opt, stack, &oss);
    }
  }
  cerr << oss.str();
}

bool md_config_t::expand_meta(std::string &origval,
			      std::ostream *oss) const
{
  list<config_option *> stack;
  return expand_meta(origval, NULL, stack, oss);
}

bool md_config_t::expand_meta(std::string &origval,
			      config_option *opt,
			      std::list<config_option *> stack,
			      std::ostream *oss) const
{
  assert(lock.is_locked());

  // no $ means no variable expansion is necessary
  if (origval.find("$") == string::npos)
    return false;

  // ignore an expansion loop and create a human readable
  // message about it
  if (opt) {
    for (list<config_option *>::iterator i = stack.begin();
	 i != stack.end();
	 ++i) {
      if (strcmp(opt->name, (*i)->name) == 0) {
	*oss << "variable expansion loop at "
	     << opt->name << "=" << origval << std::endl;
	*oss << "expansion stack: " << std::endl;
	for (list<config_option *>::iterator j = stack.begin();
	     j != stack.end();
	     ++j) {
	  *oss << (*j)->name << "=" << *(string *)(*j)->conf_ptr(this) << std::endl;
	}
	return false;
      }
    }
  }

  if (opt)
    stack.push_front(opt);

  bool found_meta = false;
  string out;
  string val = origval;
  for (string::size_type s = 0; s < val.size(); ) {
    if (val[s] != '$') {
      out += val[s++];
      continue;
    }

    // try to parse the variable name into var, either \$\{(.+)\} or
    // \$[a-z\_]+
    const char *valid_chars = "abcdefghijklmnopqrstuvwxyz_";
    string var;
    size_t endpos = 0;
    if (val[s+1] == '{') {
      // ...${foo_bar}...
      endpos = val.find_first_not_of(valid_chars, s+2);
      if (endpos != std::string::npos &&
	  val[endpos] == '}') {
	var = val.substr(s+2, endpos-s-2);
	endpos++;
      }
    } else {
      // ...$foo...
      endpos = val.find_first_not_of(valid_chars, s+1);
      if (endpos != std::string::npos)
	var = val.substr(s+1, endpos-s-1);
      else
	var = val.substr(s+1);
    }

    bool expanded = false;
    if (var.length()) {
      // special metavariable?
      for (int i = 0; i < NUM_CONF_METAVARIABLES; ++i) {
	if (var != CONF_METAVARIABLES[i])
	  continue;
	//cout << "  meta match of " << var << " " << CONF_METAVARIABLES[i] << std::endl;
	if (var == "type")
	  out += name.get_type_name();
	else if (var == "cluster")
	  out += cluster;
	else if (var == "name")
	  out += name.to_cstr();
	else if (var == "host")
	  out += host;
	else if (var == "num")
	  out += name.get_id().c_str();
	else if (var == "id")
	  out += name.get_id().c_str();
	else if (var == "pid")
	  out += stringify(getpid());
	else if (var == "cctid")
	  out += stringify((unsigned long long)this);
	else if (var == "data_dir") {
	  if (data_dir_option.length()) {
	    char *vv = NULL;
	    _get_val(data_dir_option.c_str(), &vv, -1);
	    string tmp = vv;
	    free(vv);
	    expand_meta(tmp, NULL, stack, oss);
	    out += tmp;
	  } else {
	    // this isn't really right, but it'll result in a mangled
	    // non-existent path that will fail any search list
	    out += "$data_dir";
	  }
	} else
	  assert(0); // unreachable
	expanded = true;
      }

      if (!expanded) {
	// config option?
	for (int i = 0; i < NUM_CONFIG_OPTIONS; i++) {
	  config_option *opt = &config_optionsp[i];
	  if (var == opt->name) {
	    if (opt->type == OPT_STR) {
	      string *origval = (string *)opt->conf_ptr(this);
	      expand_meta(*origval, opt, stack, oss);
	      out += *origval;
	    } else {
	      char *vv = NULL;
	      _get_val(opt->name, &vv, -1);
	      out += vv;
	      free(vv);
	    }
	    expanded = true;
	    break;
	  }
	}
      }
    }

    if (expanded) {
      found_meta = true;
      s = endpos;
    } else {
      out += val[s++];
    }
  }
  // override the original value with the expanded value
  origval = out;
  return found_meta;
}

void md_config_t::diff(
    const md_config_t *other,
    map<string,pair<string,string> > *diff,
    set<string> *unknown)
{
  Mutex::Locker l(lock);

  char local_buf[4096];
  char other_buf[4096];
  for (int i = 0; i < NUM_CONFIG_OPTIONS; i++) {
    config_option *opt = &config_optionsp[i];
    memset(local_buf, 0, sizeof(local_buf));
    memset(other_buf, 0, sizeof(other_buf));

    char *other_val = other_buf;
    int err = other->get_val(opt->name, &other_val, sizeof(other_buf));
    if (err < 0) {
      if (err == -ENOENT) {
        unknown->insert(opt->name);
      }
      continue;
    }

    char *local_val = local_buf;
    err = _get_val(opt->name, &local_val, sizeof(local_buf));
    if (err != 0)
      continue;

    if (strcmp(local_val, other_val))
      diff->insert(make_pair(opt->name, make_pair(local_val, other_val)));
  }
}

void md_config_t::complain_about_parse_errors(CephContext *cct)
{
  ::complain_about_parse_errors(cct, &parse_errors);
}<|MERGE_RESOLUTION|>--- conflicted
+++ resolved
@@ -218,7 +218,7 @@
 
   std::list<std::string> cfl;
   get_str_list(conf_files, cfl);
-<<<<<<< HEAD
+
   auto p = cfl.begin();
   while (p != cfl.end()) {
     // expand $data_dir?
@@ -235,10 +235,7 @@
       ++p;
     }
   }
-  return parse_config_files_impl(cfl, parse_errors, warnings);
-=======
   return parse_config_files_impl(cfl, warnings);
->>>>>>> 50653cf8
 }
 
 int md_config_t::parse_config_files_impl(const std::list<std::string> &conf_files,
